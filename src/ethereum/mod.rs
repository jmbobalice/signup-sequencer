mod contract;

<<<<<<< HEAD
use self::contract::{MemberAddedFilter, SemaphoreAirdrop};
=======
use self::contract::{LeafInsertionFilter, Semaphore};
use crate::app::Hash;
>>>>>>> 076323dd
use ethers::{
    core::k256::ecdsa::SigningKey,
    middleware::{NonceManagerMiddleware, SignerMiddleware},
    prelude::H160,
    providers::{Http, Middleware, Provider},
    signers::{LocalWallet, Signer, Wallet},
    types::{Address, H256, U256},
};
use eyre::{eyre, Result as EyreResult};
use std::sync::Arc;
use structopt::StructOpt;
use tracing::info;
use url::Url;

#[derive(Clone, Debug, PartialEq, StructOpt)]
pub struct Options {
    /// Ethereum API Provider
    #[structopt(long, env, default_value = "http://localhost:8545")]
    pub ethereum_provider: Url,

    /// Semaphore contract address.
    #[structopt(long, env, default_value = "174ee9b5fBb5Eb68B6C61032946486dD9c2Dc4b6")]
    pub semaphore_address: Address,

    /// Private key used for transaction signing
    #[structopt(
        long,
        env,
        default_value = "ee79b5f6e221356af78cf4c36f4f7885a11b67dfcc81c34d80249947330c0f82"
    )]
    // NOTE: We abuse `Hash` here because it has the right `FromStr` implementation.
    pub signing_key: H256,

    /// If this module is being run with EIP-1559 support, useful in some places
    /// where EIP-1559 is not yet supported
    #[structopt(short, parse(try_from_str), default_value = "true")]
    pub eip1559: bool,

    #[structopt(
        short,
        parse(try_from_str),
        default_value = "false",
        env = "SIGNUP_SEQUENCER_MOCK"
    )]
    pub mock: bool,
}

// Code out the provider stack in types
// Needed because of <https://github.com/gakonst/ethers-rs/issues/592>
type Provider0 = Provider<Http>;
type Provider1 = SignerMiddleware<Provider0, Wallet<SigningKey>>;
type Provider2 = NonceManagerMiddleware<Provider1>;
type ProviderStack = Provider2;

pub struct Ethereum {
    provider:  Arc<ProviderStack>,
    address:   H160,
    semaphore: SemaphoreAirdrop<ProviderStack>,
    eip1559:   bool,
    mock:      bool,
}

impl Ethereum {
    pub async fn new(options: Options) -> EyreResult<Self> {
        // Connect to the Ethereum provider
        // TODO: Support WebSocket and IPC.
        // Blocked on <https://github.com/gakonst/ethers-rs/issues/592>
        let (provider, chain_id) = {
            info!(
                provider = %&options.ethereum_provider,
                "Connecting to Ethereum"
            );
            let http = Http::new(options.ethereum_provider);
            let provider = Provider::new(http);
            let chain_id = provider.get_chainid().await?;
            let latest_block = provider.get_block_number().await?;
            info!(%chain_id, %latest_block, "Connected to Ethereum");
            (provider, chain_id)
        };

        // TODO: Add metrics layer that measures the time each rpc call takes.
        // TODO: Add logging layer that logs calls to major RPC endpoints like
        // send_transaction.

        // Construct a local key signer
        let (provider, address) = {
            let signing_key = SigningKey::from_bytes(options.signing_key.as_bytes())?;
            let signer = LocalWallet::from(signing_key);
            let address = signer.address();
            let chain_id: u64 = chain_id.try_into().map_err(|e| eyre!("{}", e))?;
            let signer = signer.with_chain_id(chain_id);
            let provider = SignerMiddleware::new(provider, signer);
            info!(?address, "Constructed wallet");
            (provider, address)
        };

        // TODO: Integrate gas price oracle to not rely on node's `eth_gasPrice`

        // Manage nonces locally
        let provider = { NonceManagerMiddleware::new(provider, address) };

        // Add a 10 block delay to avoid having to handle re-orgs
        // TODO: Pending <https://github.com/gakonst/ethers-rs/pull/568/files>
        // let provider = {
        //     const BLOCK_DELAY: u8 = 10;
        //     TimeLag::<BLOCK_DELAY>::new(provider)
        // };

        // Connect to Contract
        let provider = Arc::new(provider);
        let semaphore = SemaphoreAirdrop::new(options.semaphore_address, provider.clone());
        // TODO: Test contract connection by calling a view function.

        Ok(Self {
            provider,
            address,
            semaphore,
            eip1559: options.eip1559,
            mock: options.mock,
        })
    }

    pub async fn last_block(&self) -> EyreResult<u64> {
        let block_number = self.provider.get_block_number().await?;
        Ok(block_number.as_u64())
    }

    pub async fn fetch_events(
        &self,
        starting_block: u64,
        last_leaf: usize,
    ) -> EyreResult<Vec<(usize, Hash)>> {
        info!(starting_block, "Reading MemberAdded events from chains");
        // TODO: Some form of pagination.
        // TODO: Register to the event stream and track it going forward.
        if self.mock {
            info!(starting_block, "MOCK mode enabled, skipping");
            return Ok(vec![]);
        }
        let filter = self
            .semaphore
            .member_added_filter()
            .from_block(starting_block);
        let events: Vec<MemberAddedFilter> = filter.query().await?;
        info!(count = events.len(), "Read events");
        let mut index = last_leaf;
        let insertions = events
            .iter()
            .map(|event| {
<<<<<<< HEAD
                let res = (index, event.leaf.into());
                index += 1;
                res
=======
                let mut bytes = [0u8; 32];
                event.leaf.to_big_endian(&mut bytes);
                (
                    event.leaf_index.as_usize(),
                    Hash::from_be_bytes_mod_order(&bytes),
                )
>>>>>>> 076323dd
            })
            .collect::<Vec<_>>();
        Ok(insertions)
    }

    pub async fn insert_identity(
        &self,
        group_id: usize,
        commitment: &Hash,
        tree_depth: usize,
    ) -> EyreResult<()> {
        info!(%commitment, "Inserting identity in contract");
        if self.mock {
            info!(%commitment, "MOCK mode enabled, skipping");
            return Ok(());
        }
<<<<<<< HEAD
        let depth = self.semaphore.get_depth(group_id.into()).call().await?;
        if depth == 0 {
            // Must subtract one as internal rust merkle tree is eth merkle tree depth + 1
            let create_group_tx = self
                .semaphore
                .create_group(group_id.into(), (tree_depth - 1).try_into()?, 0.into())
                .gas(10_000_000);
            let create_group_pending_tx = if self.eip1559 {
                self.provider
                    .send_transaction(create_group_tx.tx, None)
                    .await?
            } else {
                // Our tests use ganache which doesn't support EIP-1559 transactions yet.
                self.provider
                    .send_transaction(create_group_tx.legacy().tx, None)
                    .await?
            };

            let create_group_receipt = create_group_pending_tx.await.map_err(|e| eyre!(e))?;
            if create_group_receipt.is_none() {
                // This should only happen if the tx is no longer in the mempool, meaning the tx
                // was dropped.
                return Err(eyre!("tx dropped from mempool"));
            }
        }
        let add_member_tx = self
            .semaphore
            .add_member(group_id.into(), commitment.into())
            .gas(10_000_000);
        let add_member_pending_tx = if self.eip1559 {
            self.provider
                .send_transaction(add_member_tx.tx, None)
                .await?
=======
        let commitment = U256::from_big_endian(&commitment.to_be_bytes());
        let tx = self.semaphore.insert_identity(commitment);
        let pending_tx = if self.eip1559 {
            self.provider.send_transaction(tx.tx, None).await?
>>>>>>> 076323dd
        } else {
            // Our tests use ganache which doesn't support EIP-1559 transactions yet.
            self.provider
                .send_transaction(add_member_tx.legacy().tx, None)
                .await?
        };
        let add_recipient_receipt = add_member_pending_tx.await.map_err(|e| eyre!(e))?;
        if add_recipient_receipt.is_none() {
            // This should only happen if the tx is no longer in the mempool, meaning the tx
            // was dropped.
            return Err(eyre!("tx dropped from mempool"));
        }
        Ok(())
    }
}<|MERGE_RESOLUTION|>--- conflicted
+++ resolved
@@ -1,11 +1,6 @@
 mod contract;
 
-<<<<<<< HEAD
 use self::contract::{MemberAddedFilter, SemaphoreAirdrop};
-=======
-use self::contract::{LeafInsertionFilter, Semaphore};
-use crate::app::Hash;
->>>>>>> 076323dd
 use ethers::{
     core::k256::ecdsa::SigningKey,
     middleware::{NonceManagerMiddleware, SignerMiddleware},
@@ -15,6 +10,7 @@
     types::{Address, H256, U256},
 };
 use eyre::{eyre, Result as EyreResult};
+use semaphore::Field;
 use std::sync::Arc;
 use structopt::StructOpt;
 use tracing::info;
@@ -137,7 +133,7 @@
         &self,
         starting_block: u64,
         last_leaf: usize,
-    ) -> EyreResult<Vec<(usize, Hash)>> {
+    ) -> EyreResult<Vec<(usize, Field)>> {
         info!(starting_block, "Reading MemberAdded events from chains");
         // TODO: Some form of pagination.
         // TODO: Register to the event stream and track it going forward.
@@ -155,18 +151,13 @@
         let insertions = events
             .iter()
             .map(|event| {
-<<<<<<< HEAD
-                let res = (index, event.leaf.into());
+                let mut bytes = [0u8; 32];
+                event.leaf.to_big_endian(&mut bytes);
+                // TODO: Check for < Modulus.
+                let leaf = Field::from_be_bytes_mod_order(&bytes);
+                let res = (index, leaf);
                 index += 1;
                 res
-=======
-                let mut bytes = [0u8; 32];
-                event.leaf.to_big_endian(&mut bytes);
-                (
-                    event.leaf_index.as_usize(),
-                    Hash::from_be_bytes_mod_order(&bytes),
-                )
->>>>>>> 076323dd
             })
             .collect::<Vec<_>>();
         Ok(insertions)
@@ -175,7 +166,7 @@
     pub async fn insert_identity(
         &self,
         group_id: usize,
-        commitment: &Hash,
+        commitment: &Field,
         tree_depth: usize,
     ) -> EyreResult<()> {
         info!(%commitment, "Inserting identity in contract");
@@ -183,7 +174,6 @@
             info!(%commitment, "MOCK mode enabled, skipping");
             return Ok(());
         }
-<<<<<<< HEAD
         let depth = self.semaphore.get_depth(group_id.into()).call().await?;
         if depth == 0 {
             // Must subtract one as internal rust merkle tree is eth merkle tree depth + 1
@@ -209,20 +199,15 @@
                 return Err(eyre!("tx dropped from mempool"));
             }
         }
+        let commitment = U256::from(commitment.to_be_bytes());
         let add_member_tx = self
             .semaphore
-            .add_member(group_id.into(), commitment.into())
+            .add_member(group_id.into(), commitment)
             .gas(10_000_000);
         let add_member_pending_tx = if self.eip1559 {
             self.provider
                 .send_transaction(add_member_tx.tx, None)
                 .await?
-=======
-        let commitment = U256::from_big_endian(&commitment.to_be_bytes());
-        let tx = self.semaphore.insert_identity(commitment);
-        let pending_tx = if self.eip1559 {
-            self.provider.send_transaction(tx.tx, None).await?
->>>>>>> 076323dd
         } else {
             // Our tests use ganache which doesn't support EIP-1559 transactions yet.
             self.provider
