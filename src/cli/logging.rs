--- conflicted
+++ resolved
@@ -2,10 +2,7 @@
 
 use core::str::FromStr;
 use eyre::{bail, Error as EyreError, Result as EyreResult, WrapErr as _};
-<<<<<<< HEAD
-=======
 use std::{process::id as pid, thread::available_parallelism};
->>>>>>> 25881f83
 use structopt::StructOpt;
 use tracing::{Level, Subscriber};
 use tracing_subscriber::{filter::Targets, fmt, Layer};
@@ -46,22 +43,8 @@
 }
 
 impl Options {
-<<<<<<< HEAD
-    pub fn to_layer<S>(&self) -> EyreResult<impl Layer<S>>
-    where
-        S: Subscriber + for<'a> tracing_subscriber::registry::LookupSpan<'a> + Send + Sync,
-    {
-        let log_format = match self.log_format {
-            LogFormat::Compact => Box::new(fmt::Layer::new().event_format(fmt::format().compact()))
-                as Box<dyn Layer<S> + Send + Sync>,
-            LogFormat::Pretty => Box::new(fmt::Layer::new().event_format(fmt::format().pretty())),
-            LogFormat::Json => Box::new(fmt::Layer::new().event_format(fmt::format().json())),
-        };
-
-=======
     #[allow(clippy::borrow_as_ptr)] // ptr::addr_of! does not work here.
     pub fn init(&self) -> EyreResult<()> {
->>>>>>> 25881f83
         // Log filtering is a combination of `--log-filter` and `--verbose` arguments.
         let verbosity = {
             let (all, app) = match self.verbose {
@@ -83,10 +66,6 @@
                 .parse()
                 .wrap_err("Error parsing log-filter")?
         };
-<<<<<<< HEAD
-        // TODO: Waiting for <https://github.com/tokio-rs/tracing/issues/1790>
-        let targets = verbosity.with_targets(log_filter);
-=======
         let targets = log_filter.with_targets(verbosity);
 
         // Support server for tokio-console
@@ -111,7 +90,6 @@
             name = env!("CARGO_CRATE_NAME"),
             version = env!("CARGO_PKG_VERSION"),
         );
->>>>>>> 25881f83
 
         Ok(log_format.with_filter(targets))
     }
