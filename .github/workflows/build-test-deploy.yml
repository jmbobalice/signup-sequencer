--- conflicted
+++ resolved
@@ -215,7 +215,6 @@
         run: docker manifest inspect $IMAGE_ID
       - name: Push manifest
         run: docker manifest push $IMAGE_ID
-<<<<<<< HEAD
 
   snyk_scan_container:
     name: Snyk container scan
@@ -237,8 +236,6 @@
       - name: Snyk Scan
         # TODO: $IMAGE_ID is a multi-platform manifest, does it scan all?
         run: snyk container test $IMAGE_ID
-=======
->>>>>>> cbaeb600
 
   helm_lint:
     name: Lint helm chart
@@ -271,13 +268,8 @@
           --docker-username="${{ github.repository_owner }}"
           --docker-password="${{ secrets.GITHUB_TOKEN }}"
       - name: Test install deploy
-<<<<<<< HEAD
-        run: helm upgrade --install ${{ github.event.repository.name }} ./deploy
-          --atomic --timeout 60s --debug
-=======
         run: helm upgrade ${{ github.event.repository.name }} ./deploy
           --install --atomic --timeout 60s --debug
->>>>>>> cbaeb600
           --set image.tag=${{ github.sha }}-amd64
           --set image.pullSecret=ghcr-secret
           --set env.ETHEREUM_PROVIDER="${{ secrets.ALCHEMY_GOERLI_RPC_ENDPOINT }}"
